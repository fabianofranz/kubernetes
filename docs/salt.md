# Using Salt to configure Kubernetes

The Kubernetes cluster can be configured using Salt.

The Salt scripts are shared across multiple hosting providers, so it's important to understand some background information prior to making a modification to ensure your changes do not break hosting Kubernetes across multiple environments.  Depending on where you host your Kubernetes cluster, you may be using different operating systems and different networking configurations.  As a result, it's important to understand some background information before making Salt changes in order to minimize introducing failures for other hosting providers.

## Salt cluster setup

The **salt-master** service runs on the kubernetes-master node.

The **salt-minion** service runs on the kubernetes-master node and each kubernetes-minion node in the cluster.

Each salt-minion service is configured to interact with the **salt-master** service hosted on the kubernetes-master via the **master.conf** file.

```
[root@kubernetes-master] $ cat /etc/salt/minion.d/master.conf
master: kubernetes-master
```
The salt-master is contacted by each salt-minion and depending upon the machine information presented, the salt-master will provision the machine as either a kubernetes-master or kubernetes-minion with all the required capabilities needed to run Kubernetes.

If you are running the Vagrant based environment, the **salt-api** service is running on the kubernetes-master.  It is configured to enable the vagrant user to introspect the salt cluster in order to find out about machines in the Vagrant environment via a REST API.

## Salt security

Security is not enabled on the salt-master, and the salt-master is configured to auto-accept incoming requests from minions.  It is not recommended to use this security configuration in production environments without deeper study.  (In some environments this isn't as bad as it might sound if the salt master port isn't externally accessible and you trust everyone on your network.)

```
[root@kubernetes-master] $ cat /etc/salt/master.d/auto-accept.conf
open_mode: True
auto_accept: True
```
## Salt minion configuration

Each minion in the salt cluster has an associated configuration that instructs the salt-master how to provision the required resources on the machine.

An example file is presented below using the Vagrant based environment.

```
[root@kubernetes-master] $ cat /etc/salt/minion.d/grains.conf
grains:
  master_ip: $MASTER_IP
  etcd_servers: $MASTER_IP
  cloud_provider: vagrant
  roles:
    - kubernetes-master
```

Each hosting environment has a slightly different grains.conf file that is used to build conditional logic where required in the Salt files.

The following enumerates the set of defined key/value pairs that are supported today.  If you add new ones, please make sure to update this list.

Key | Value
------------- | -------------
`cbr-cidr` | (Optional) The minion IP address range used for the docker container bridge.
<<<<<<< HEAD
`cloud` | (Optional) Which IaaS platform is used to host kubernetes, *gce*, *azure*, *aws*, *vagrant*
`cloud_provider` | (Optional) The cloud_provider used by apiserver: *gce*, *azure*, *vagrant*
`etcd_servers` | (Optional) Comma-delimited list of IP addresses the apiserver and kubelet use to reach etcd.  Uses the IP of the first machine in the kubernetes_master role.
=======
`cloud` | (Optional) Which IaaS platform is used to host kubernetes, *gce*, *azure*
`cloud_provider` | (Optional) The cloud_provider used by kube-apiserver: *gce*, *azure*, *vagrant*
`etcd_servers` | (Optional) Comma-delimited list of IP addresses the kube-apiserver and kubelet use to reach etcd.  Uses the IP of the first machine in the kubernetes_master role.
>>>>>>> a99c3c79
`hostnamef` | (Optional) The full host name of the machine, i.e. hostname -f
`master_ip` | (Optional) The IP address that the kube-apiserver will bind against
`node_ip` | (Optional) The IP address to use to address this node
`minion_ip` | (Optional) Mapped to the kubelet hostname_override, K8S TODO - change this name
`network_mode` | (Optional) Networking model to use among nodes: *openvswitch*
`roles` | (Required) 1. `kubernetes-master` means this machine is the master in the kubernetes cluster.  2. `kubernetes-pool` means this machine is a kubernetes-minion.  Depending on the role, the Salt scripts will provision different resources on the machine.

These keys may be leveraged by the Salt sls files to branch behavior.

In addition, a cluster may be running a Debian based operating system or Red Hat based operating system (Centos, Fedora, RHEL, etc.).  As a result, its important to sometimes distinguish behavior based on operating system using if branches like the following.

```
{% if grains['os_family'] == 'RedHat' %}
// something specific to a RedHat environment (Centos, Fedora, RHEL) where you may use yum, systemd, etc.
{% else %}
// something specific to Debian environment (apt-get, initd)
{% endif %}
```

## Best Practices

1.  When configuring default arguments for processes, its best to avoid the use of EnvironmentFiles (Systemd in Red Hat environments) or init.d files (Debian distributions) to hold default values that should be common across operating system environments.  This helps keep our Salt template files easy to understand for editors that may not be familiar with the particulars of each distribution.

## Future enhancements (Networking)

Per pod IP configuration is provider specific, so when making networking changes, its important to sand-box these as all providers may not use the same mechanisms (iptables, openvswitch, etc.)

We should define a grains.conf key that captures more specifically what network configuration environment is being used to avoid future confusion across providers.<|MERGE_RESOLUTION|>--- conflicted
+++ resolved
@@ -52,15 +52,9 @@
 Key | Value
 ------------- | -------------
 `cbr-cidr` | (Optional) The minion IP address range used for the docker container bridge.
-<<<<<<< HEAD
 `cloud` | (Optional) Which IaaS platform is used to host kubernetes, *gce*, *azure*, *aws*, *vagrant*
 `cloud_provider` | (Optional) The cloud_provider used by apiserver: *gce*, *azure*, *vagrant*
-`etcd_servers` | (Optional) Comma-delimited list of IP addresses the apiserver and kubelet use to reach etcd.  Uses the IP of the first machine in the kubernetes_master role.
-=======
-`cloud` | (Optional) Which IaaS platform is used to host kubernetes, *gce*, *azure*
-`cloud_provider` | (Optional) The cloud_provider used by kube-apiserver: *gce*, *azure*, *vagrant*
 `etcd_servers` | (Optional) Comma-delimited list of IP addresses the kube-apiserver and kubelet use to reach etcd.  Uses the IP of the first machine in the kubernetes_master role.
->>>>>>> a99c3c79
 `hostnamef` | (Optional) The full host name of the machine, i.e. hostname -f
 `master_ip` | (Optional) The IP address that the kube-apiserver will bind against
 `node_ip` | (Optional) The IP address to use to address this node
